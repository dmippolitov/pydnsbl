--- conflicted
+++ resolved
@@ -18,11 +18,7 @@
 
 setup(
     name='pydnsbl',
-<<<<<<< HEAD
-    version='1.1.3',
-=======
-    version='1.1.4',
->>>>>>> fd4da2b1
+    version='1.1.5',
     description='Async dnsbl lists checker based on asyncio/aiodns.',
     long_description=get_long_description(),
     long_description_content_type='text/markdown',
