--- conflicted
+++ resolved
@@ -42,11 +42,7 @@
 
     steps:
     - name: Download all the dists
-<<<<<<< HEAD
-      uses: actions/download-artifact@v4
-=======
       uses: actions/download-artifact@v4.1.7
->>>>>>> 18bbe1dc
       with:
         name: python-package-distributions
         path: dist/
